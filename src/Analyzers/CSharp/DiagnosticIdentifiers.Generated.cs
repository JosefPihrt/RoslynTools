--- conflicted
+++ resolved
@@ -205,13 +205,9 @@
         public const string DoNotPassNonReadOnlyStructByReadOnlyReference = "RCS1242";
         public const string DuplicateWordInComment = "RCS1243";
         public const string SimplifyDefaultExpression = "RCS1244";
-<<<<<<< HEAD
-        public const string SimplifyConditionalExpression2 = "RCS1245";
-        public const string RemoveUnnecessaryNewLine = "RCS1246";
-=======
         public const string UseElementAccess = "RCS1246";
         public const string FixDocumentationCommentTag = "RCS1247";
         public const string UseIsNullPatternInsteadOfComparisonOrViceVersa = "RCS1248";
->>>>>>> f97316eb
+        public const string RemoveUnnecessaryNewLine = "RCS1249";
     }
 }