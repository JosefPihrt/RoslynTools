﻿// Copyright (c) Josef Pihrt. All rights reserved. Licensed under the Apache License, Version 2.0. See License.txt in the project root for license information.

using System;
using System.Collections.Immutable;
using System.Composition;
using System.Linq;
<<<<<<< HEAD
using System.Threading;
=======
>>>>>>> d305bceb
using System.Threading.Tasks;
using Microsoft.CodeAnalysis;
using Microsoft.CodeAnalysis.CodeActions;
using Microsoft.CodeAnalysis.CodeFixes;
using Microsoft.CodeAnalysis.CSharp;
using Microsoft.CodeAnalysis.CSharp.Syntax;
using Roslynator.CodeFixes;
using Roslynator.CSharp.Refactorings;
using Roslynator.CSharp.Syntax;
using static Microsoft.CodeAnalysis.CSharp.SyntaxFactory;
using static Roslynator.CSharp.CSharpFactory;

namespace Roslynator.CSharp.CodeFixes
{
    [ExportCodeFixProvider(LanguageNames.CSharp, Name = nameof(InvocationExpressionCodeFixProvider))]
    [Shared]
    public class InvocationExpressionCodeFixProvider : BaseCodeFixProvider
    {
        public sealed override ImmutableArray<string> FixableDiagnosticIds
        {
            get
            {
                return ImmutableArray.Create(
                    DiagnosticIdentifiers.UseCountOrLengthPropertyInsteadOfAnyMethod,
                    DiagnosticIdentifiers.UseBitwiseOperationInsteadOfCallingHasFlag,
                    DiagnosticIdentifiers.RemoveRedundantToStringCall,
                    DiagnosticIdentifiers.RemoveRedundantStringToCharArrayCall,
                    DiagnosticIdentifiers.CombineEnumerableWhereMethodChain,
                    DiagnosticIdentifiers.CallStringConcatInsteadOfStringJoin,
                    DiagnosticIdentifiers.CallDebugFailInsteadOfDebugAssert,
                    DiagnosticIdentifiers.CallExtensionMethodAsInstanceMethod,
                    DiagnosticIdentifiers.CallThenByInsteadOfOrderBy,
                    DiagnosticIdentifiers.UseForEachInsteadOfForEachMethod);
            }
        }

        public sealed override async Task RegisterCodeFixesAsync(CodeFixContext context)
        {
            SyntaxNode root = await context.GetSyntaxRootAsync().ConfigureAwait(false);

            if (!TryFindFirstAncestorOrSelf(root, context.Span, out InvocationExpressionSyntax invocation))
                return;

            foreach (Diagnostic diagnostic in context.Diagnostics)
            {
                switch (diagnostic.Id)
                {
                    case DiagnosticIdentifiers.CombineEnumerableWhereMethodChain:
                        {
                            CodeAction codeAction = CodeAction.Create(
                                "Combine 'Where' method chain",
                                cancellationToken => CombineEnumerableWhereMethodChainRefactoring.RefactorAsync(context.Document, invocation, cancellationToken),
                                GetEquivalenceKey(diagnostic));

                            context.RegisterCodeFix(codeAction, diagnostic);
                            break;
                        }
                    case DiagnosticIdentifiers.UseCountOrLengthPropertyInsteadOfAnyMethod:
                        {
                            string propertyName = diagnostic.Properties["PropertyName"];

                            CodeAction codeAction = CodeAction.Create(
                                $"Use '{propertyName}' property instead of calling 'Any'",
                                cancellationToken => UseCountOrLengthPropertyInsteadOfAnyMethodRefactoring.RefactorAsync(context.Document, invocation, propertyName, cancellationToken),
                                GetEquivalenceKey(diagnostic));

                            context.RegisterCodeFix(codeAction, diagnostic);
                            break;
                        }
                    case DiagnosticIdentifiers.UseBitwiseOperationInsteadOfCallingHasFlag:
                        {
                            CodeAction codeAction = CodeAction.Create(
                                UseBitwiseOperationInsteadOfCallingHasFlagRefactoring.Title,
                                cancellationToken => UseBitwiseOperationInsteadOfCallingHasFlagRefactoring.RefactorAsync(context.Document, invocation, cancellationToken),
                                GetEquivalenceKey(diagnostic));

                            context.RegisterCodeFix(codeAction, diagnostic);
                            break;
                        }
                    case DiagnosticIdentifiers.RemoveRedundantToStringCall:
                        {
                            CodeAction codeAction = CodeAction.Create(
                                "Remove redundant 'ToString' call",
                                cancellationToken => context.Document.ReplaceNodeAsync(invocation, RemoveInvocation(invocation).WithFormatterAnnotation(), cancellationToken),
                                GetEquivalenceKey(diagnostic));

                            context.RegisterCodeFix(codeAction, diagnostic);
                            break;
                        }
                    case DiagnosticIdentifiers.RemoveRedundantStringToCharArrayCall:
                        {
                            CodeAction codeAction = CodeAction.Create(
                                "Remove redundant 'ToCharArray' call",
                                cancellationToken => context.Document.ReplaceNodeAsync(invocation, RemoveInvocation(invocation).WithFormatterAnnotation(), cancellationToken),
                                GetEquivalenceKey(diagnostic));

                            context.RegisterCodeFix(codeAction, diagnostic);
                            break;
                        }
                    case DiagnosticIdentifiers.CallStringConcatInsteadOfStringJoin:
                        {
                            CodeAction codeAction = CodeAction.Create(
                                "Call 'Concat' instead of 'Join'",
                                cancellationToken => CallStringConcatInsteadOfStringJoinRefactoring.RefactorAsync(context.Document, invocation, cancellationToken),
                                GetEquivalenceKey(diagnostic));

                            context.RegisterCodeFix(codeAction, diagnostic);
                            break;
                        }
                    case DiagnosticIdentifiers.CallDebugFailInsteadOfDebugAssert:
                        {
                            CodeAction codeAction = CodeAction.Create(
                                "Call 'Fail' instead of 'Assert'",
                                cancellationToken => CallDebugFailInsteadOfDebugAssertRefactoring.RefactorAsync(context.Document, invocation, cancellationToken),
                                GetEquivalenceKey(diagnostic));

                            context.RegisterCodeFix(codeAction, diagnostic);
                            break;
                        }
                    case DiagnosticIdentifiers.CallExtensionMethodAsInstanceMethod:
                        {
                            CodeAction codeAction = CodeAction.Create(
                                CallExtensionMethodAsInstanceMethodRefactoring.Title,
                                cancellationToken => CallExtensionMethodAsInstanceMethodRefactoring.RefactorAsync(context.Document, invocation, cancellationToken),
                                GetEquivalenceKey(diagnostic));

                            context.RegisterCodeFix(codeAction, diagnostic);
                            break;
                        }
                    case DiagnosticIdentifiers.CallThenByInsteadOfOrderBy:
                        {
                            SimpleMemberInvocationExpressionInfo invocationInfo = SyntaxInfo.SimpleMemberInvocationExpressionInfo(invocation);

                            string oldName = invocationInfo.NameText;

                            string newName = (string.Equals(oldName, "OrderBy", StringComparison.Ordinal))
                                ? "ThenBy"
                                : "ThenByDescending";

                            CodeAction codeAction = CodeAction.Create(
                                $"Call '{newName}' instead of '{oldName}'",
                                cancellationToken => CallThenByInsteadOfOrderByRefactoring.RefactorAsync(context.Document, invocation, newName, cancellationToken),
                                GetEquivalenceKey(diagnostic));

                            context.RegisterCodeFix(codeAction, diagnostic);
                            break;
                        }
                    case DiagnosticIdentifiers.UseForEachInsteadOfForEachMethod:
                        {
                            CodeAction codeAction = CodeAction.Create(
                                "Convert to 'foreach'",
                                ct => ConvertForEachMethodToForEachAsync(context.Document, invocation, ct),
                                GetEquivalenceKey(diagnostic));

                            context.RegisterCodeFix(codeAction, diagnostic);
                            break;
                        }
                }
            }
        }

<<<<<<< HEAD
        private static async Task<Document> ConvertForEachMethodToForEachAsync(
            Document document,
            InvocationExpressionSyntax invocationExpression,
            CancellationToken cancellationToken)
        {
            SimpleMemberInvocationExpressionInfo invocationInfo = SyntaxInfo.SimpleMemberInvocationExpressionInfo(invocationExpression);

            SemanticModel semanticModel = await document.GetSemanticModelAsync(cancellationToken).ConfigureAwait(false);

            ISymbol symbol = semanticModel.GetSymbol(invocationExpression, cancellationToken);

            ExpressionSyntax collectionExpression = null;
            ExpressionSyntax anonymousMethodExpression = null;

            if (symbol.ContainingType.SpecialType == SpecialType.System_Array)
            {
                collectionExpression = invocationInfo.Arguments[0]
                    .Expression
                    .WalkDownParentheses();

                anonymousMethodExpression = invocationInfo.Arguments[1]
                    .Expression
                    .WalkDownParentheses();
            }
            else if (symbol.ContainingType.OriginalDefinition.HasMetadataName(MetadataNames.System_Collections_Generic_List_T))
            {
                collectionExpression = invocationInfo.Expression;

                anonymousMethodExpression = invocationInfo.Arguments[0]
                    .Expression
                    .WalkDownParentheses();
            }
            else
            {
                throw new InvalidOperationException();
            }

            SyntaxToken identifier = default;
            BlockSyntax block = null;

            switch (anonymousMethodExpression.Kind())
            {
                case SyntaxKind.SimpleLambdaExpression:
                    {
                        var lambda = (SimpleLambdaExpressionSyntax)anonymousMethodExpression;

                        identifier = lambda.Parameter.Identifier;

                        block = lambda.Body as BlockSyntax ?? Block(ExpressionStatement((ExpressionSyntax)lambda.Body));
                        break;
                    }
                case SyntaxKind.ParenthesizedLambdaExpression:
                    {
                        var lambda = (ParenthesizedLambdaExpressionSyntax)anonymousMethodExpression;

                        identifier = lambda.ParameterList.Parameters.Single().Identifier;

                        block = lambda.Body as BlockSyntax ?? Block(ExpressionStatement((ExpressionSyntax)lambda.Body));
                        break;
                    }
                case SyntaxKind.AnonymousMethodExpression:
                    {
                        var anonymousMethod = (AnonymousMethodExpressionSyntax)anonymousMethodExpression;

                        identifier = anonymousMethod.ParameterList.Parameters.Single().Identifier;

                        block = anonymousMethod.Block;
                        break;
                    }
                default:
                    {
                        throw new InvalidOperationException();
                    }
            }

            var expressionStatement = (ExpressionStatementSyntax)invocationExpression.Parent;

            ForEachStatementSyntax forEachStatement = ForEachStatement(VarType(), identifier, collectionExpression, block)
                .WithTriviaFrom(expressionStatement)
                .WithFormatterAnnotation();

            return await document.ReplaceNodeAsync(expressionStatement, forEachStatement, cancellationToken).ConfigureAwait(false);
=======
        private static ExpressionSyntax RemoveInvocation(InvocationExpressionSyntax invocation)
        {
            var memberAccess = (MemberAccessExpressionSyntax)invocation.Expression;

            ArgumentListSyntax argumentList = invocation.ArgumentList;

            SyntaxToken closeParen = argumentList.CloseParenToken;

            return memberAccess.Expression
                .AppendToTrailingTrivia(
                    memberAccess.OperatorToken.GetAllTrivia()
                        .Concat(memberAccess.Name.GetLeadingAndTrailingTrivia())
                        .Concat(argumentList.OpenParenToken.GetAllTrivia())
                        .Concat(closeParen.LeadingTrivia)
                        .ToSyntaxTriviaList()
                        .EmptyIfWhitespace()
                        .AddRange(closeParen.TrailingTrivia));
>>>>>>> d305bceb
        }
    }
}<|MERGE_RESOLUTION|>--- conflicted
+++ resolved
@@ -4,10 +4,7 @@
 using System.Collections.Immutable;
 using System.Composition;
 using System.Linq;
-<<<<<<< HEAD
 using System.Threading;
-=======
->>>>>>> d305bceb
 using System.Threading.Tasks;
 using Microsoft.CodeAnalysis;
 using Microsoft.CodeAnalysis.CodeActions;
@@ -169,7 +166,6 @@
             }
         }
 
-<<<<<<< HEAD
         private static async Task<Document> ConvertForEachMethodToForEachAsync(
             Document document,
             InvocationExpressionSyntax invocationExpression,
@@ -252,7 +248,8 @@
                 .WithFormatterAnnotation();
 
             return await document.ReplaceNodeAsync(expressionStatement, forEachStatement, cancellationToken).ConfigureAwait(false);
-=======
+        }
+
         private static ExpressionSyntax RemoveInvocation(InvocationExpressionSyntax invocation)
         {
             var memberAccess = (MemberAccessExpressionSyntax)invocation.Expression;
@@ -270,7 +267,6 @@
                         .ToSyntaxTriviaList()
                         .EmptyIfWhitespace()
                         .AddRange(closeParen.TrailingTrivia));
->>>>>>> d305bceb
         }
     }
 }