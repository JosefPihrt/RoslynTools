--- conflicted
+++ resolved
@@ -35,11 +35,7 @@
             CodeVerificationOptions options = null,
             CancellationToken cancellationToken = default(CancellationToken))
         {
-<<<<<<< HEAD
-            SpanParserResult analysis = SpanParser.GetSpans(source);
-=======
             SpanParserResult result = SpanParser.GetSpans(source);
->>>>>>> 485f24f1
 
             IEnumerable<Diagnostic> diagnostics = result.Spans.Select(f => CreateDiagnostic(f.Span, f.LineSpan));
 
@@ -69,11 +65,7 @@
         {
             (TextSpan span, string source, string expected) = SpanParser.ReplaceSpan(theory, fromData, toData);
 
-<<<<<<< HEAD
-            SpanParserResult analysis = SpanParser.GetSpans(source);
-=======
             SpanParserResult result = SpanParser.GetSpans(source);
->>>>>>> 485f24f1
 
             if (result.Spans.Any())
             {
