﻿// Copyright (c) Josef Pihrt. All rights reserved. Licensed under the Apache License, Version 2.0. See License.txt in the project root for license information.

using System.Threading.Tasks;
using Microsoft.CodeAnalysis;
using Roslynator.Formatting.CodeFixes.CSharp;
using Roslynator.Testing.CSharp;
using Xunit;

namespace Roslynator.Formatting.CSharp.Tests
{
    public class RCS0027AddNewLineBeforeBinaryOperatorInsteadOfAfterItOrViceVersaTests : AbstractCSharpDiagnosticVerifier<AddNewLineBeforeBinaryOperatorInsteadOfAfterItOrViceVersaAnalyzer, BinaryExpressionCodeFixProvider>
    {
        public override DiagnosticDescriptor Descriptor { get; } = DiagnosticDescriptors.AddNewLineBeforeBinaryOperatorInsteadOfAfterItOrViceVersa;

        [Fact, Trait(Traits.Analyzer, DiagnosticIdentifiers.AddNewLineBeforeBinaryOperatorInsteadOfAfterItOrViceVersa)]
        public async Task Test_BeforeInsteadOfAfter()
        {
            await VerifyDiagnosticAndFixAsync(@"
class C
{
    void M()
    {
        bool x = false;
        bool y = false;
        bool z = false;

        if (x [||]&&
            y [||]&&
            z)
        {
        }
    }
}
", @"
class C
{
    void M()
    {
        bool x = false;
        bool y = false;
        bool z = false;

        if (x
            && y
            && z)
        {
        }
    }
}
");
        }

        [Fact, Trait(Traits.Analyzer, DiagnosticIdentifiers.AddNewLineBeforeBinaryOperatorInsteadOfAfterItOrViceVersa)]
        public async Task Test_AfterInsteadOfBefore()
        {
            await VerifyDiagnosticAndFixAsync(@"
class C
{
    void M()
    {
        bool x = false;
        bool y = false;
        bool z = false;

        if (x
            [||]&& y
            [||]&& z)
        {
        }
    }
}
", @"
class C
{
    void M()
    {
        bool x = false;
        bool y = false;
        bool z = false;

        if (x &&
            y &&
            z)
        {
        }
    }
}
<<<<<<< HEAD
", options: Options.EnableDiagnostic(AnalyzerOptions.AddNewLineAfterBinaryOperatorInsteadOfBeforeIt));
=======
", options: Options.EnableDiagnostic(AnalyzerOptionDiagnosticDescriptors.AddNewLineAfterBinaryOperatorInsteadOfBeforeIt));
>>>>>>> da88ce64
        }

        [Fact, Trait(Traits.Analyzer, DiagnosticIdentifiers.AddNewLineBeforeBinaryOperatorInsteadOfAfterItOrViceVersa)]
        public async Task TestNoDiagnostic_BeforeInsteadOfAfter()
        {
            await VerifyNoDiagnosticAsync(@"
class C
{
    void M()
    {
        bool x = false;
        bool y = false;
        bool z = false;

        if (x
            && y
            && z)
        {
        }
    }
}
");
        }

        [Fact, Trait(Traits.Analyzer, DiagnosticIdentifiers.AddNewLineBeforeBinaryOperatorInsteadOfAfterItOrViceVersa)]
        public async Task TestNoDiagnostic_BeforeInsteadOfAfter_SingleLine()
        {
            await VerifyNoDiagnosticAsync(@"
class C
{
    void M()
    {
        bool x = false;
        bool y = false;
        bool z = false;

        if (x && y && z)
        {
        }
    }
}
");
        }

        [Fact, Trait(Traits.Analyzer, DiagnosticIdentifiers.AddNewLineBeforeBinaryOperatorInsteadOfAfterItOrViceVersa)]
        public async Task TestNoDiagnostic_AfterInsteadOfBefore()
        {
            await VerifyNoDiagnosticAsync(@"
class C
{
    void M()
    {
        bool x = false;
        bool y = false;
        bool z = false;

        if (x &&
            y &&
            z)
        {
        }
    }
}
<<<<<<< HEAD
", options: Options.EnableDiagnostic(AnalyzerOptions.AddNewLineAfterBinaryOperatorInsteadOfBeforeIt));
=======
", options: Options.EnableDiagnostic(AnalyzerOptionDiagnosticDescriptors.AddNewLineAfterBinaryOperatorInsteadOfBeforeIt));
>>>>>>> da88ce64
        }

        [Fact, Trait(Traits.Analyzer, DiagnosticIdentifiers.AddNewLineBeforeBinaryOperatorInsteadOfAfterItOrViceVersa)]
        public async Task TestNoDiagnostic_AfterInsteadOfBefore_SingleLine()
        {
            await VerifyNoDiagnosticAsync(@"
class C
{
    void M()
    {
        bool x = false;
        bool y = false;
        bool z = false;

        if (x && y && z)
        {
        }
    }
}
<<<<<<< HEAD
", options: Options.EnableDiagnostic(AnalyzerOptions.AddNewLineAfterBinaryOperatorInsteadOfBeforeIt));
=======
", options: Options.EnableDiagnostic(AnalyzerOptionDiagnosticDescriptors.AddNewLineAfterBinaryOperatorInsteadOfBeforeIt));
>>>>>>> da88ce64
        }
    }
}<|MERGE_RESOLUTION|>--- conflicted
+++ resolved
@@ -85,11 +85,7 @@
         }
     }
 }
-<<<<<<< HEAD
-", options: Options.EnableDiagnostic(AnalyzerOptions.AddNewLineAfterBinaryOperatorInsteadOfBeforeIt));
-=======
 ", options: Options.EnableDiagnostic(AnalyzerOptionDiagnosticDescriptors.AddNewLineAfterBinaryOperatorInsteadOfBeforeIt));
->>>>>>> da88ce64
         }
 
         [Fact, Trait(Traits.Analyzer, DiagnosticIdentifiers.AddNewLineBeforeBinaryOperatorInsteadOfAfterItOrViceVersa)]
@@ -153,11 +149,7 @@
         }
     }
 }
-<<<<<<< HEAD
-", options: Options.EnableDiagnostic(AnalyzerOptions.AddNewLineAfterBinaryOperatorInsteadOfBeforeIt));
-=======
 ", options: Options.EnableDiagnostic(AnalyzerOptionDiagnosticDescriptors.AddNewLineAfterBinaryOperatorInsteadOfBeforeIt));
->>>>>>> da88ce64
         }
 
         [Fact, Trait(Traits.Analyzer, DiagnosticIdentifiers.AddNewLineBeforeBinaryOperatorInsteadOfAfterItOrViceVersa)]
@@ -177,11 +169,7 @@
         }
     }
 }
-<<<<<<< HEAD
-", options: Options.EnableDiagnostic(AnalyzerOptions.AddNewLineAfterBinaryOperatorInsteadOfBeforeIt));
-=======
 ", options: Options.EnableDiagnostic(AnalyzerOptionDiagnosticDescriptors.AddNewLineAfterBinaryOperatorInsteadOfBeforeIt));
->>>>>>> da88ce64
         }
     }
 }