﻿// Copyright (c) Josef Pihrt. All rights reserved. Licensed under the Apache License, Version 2.0. See License.txt in the project root for license information.

using System.Threading.Tasks;
using Microsoft.CodeAnalysis;
using Roslynator.Formatting.CodeFixes.CSharp;
using Roslynator.Testing.CSharp;
using Xunit;

namespace Roslynator.Formatting.CSharp.Tests
{
    public class RCS0032AddNewLineBeforeExpressionBodyArrowInsteadOfAfterItOrViceVersaTests : AbstractCSharpDiagnosticVerifier<AddNewLineBeforeExpressionBodyArrowInsteadOfAfterItOrViceVersaAnalyzer, SyntaxTokenCodeFixProvider>
    {
        public override DiagnosticDescriptor Descriptor { get; } = DiagnosticDescriptors.AddNewLineBeforeExpressionBodyArrowInsteadOfAfterItOrViceVersa;

        [Fact, Trait(Traits.Analyzer, DiagnosticIdentifiers.AddNewLineBeforeExpressionBodyArrowInsteadOfAfterItOrViceVersa)]
        public async Task Test_BeforeInsteadOfAfter()
        {
            await VerifyDiagnosticAndFixAsync(@"
class C
{
    string M() [|=>|]
        null;
}
", @"
class C
{
    string M()
        => null;
}
");
        }

        [Fact, Trait(Traits.Analyzer, DiagnosticIdentifiers.AddNewLineBeforeExpressionBodyArrowInsteadOfAfterItOrViceVersa)]
        public async Task Test_AfterInsteadOfBefore()
        {
            await VerifyDiagnosticAndFixAsync(@"
class C
{
    string M()
        [|=>|] null;
}
", @"
class C
{
    string M() =>
        null;
}
<<<<<<< HEAD
", options: Options.EnableDiagnostic(AnalyzerOptions.AddNewLineAfterExpressionBodyArrowInsteadOfBeforeIt));
=======
", options: Options.EnableDiagnostic(AnalyzerOptionDiagnosticDescriptors.AddNewLineAfterExpressionBodyArrowInsteadOfBeforeIt));
>>>>>>> da88ce64
        }

        [Fact, Trait(Traits.Analyzer, DiagnosticIdentifiers.AddNewLineBeforeExpressionBodyArrowInsteadOfAfterItOrViceVersa)]
        public async Task TestNoDiagnostic_BeforeInsteadOfAfter_Comment()
        {
            await VerifyNoDiagnosticAsync(@"
class C
{
    string M() => // x
        null;
}
");
        }

        [Fact, Trait(Traits.Analyzer, DiagnosticIdentifiers.AddNewLineBeforeExpressionBodyArrowInsteadOfAfterItOrViceVersa)]
        public async Task TestNoDiagnostic_AfterInsteadOfBefore_Comment()
        {
            await VerifyNoDiagnosticAsync(@"
class C
{
    string M() // x
        => null;
}
<<<<<<< HEAD
", options: Options.EnableDiagnostic(AnalyzerOptions.AddNewLineAfterExpressionBodyArrowInsteadOfBeforeIt));
=======
", options: Options.EnableDiagnostic(AnalyzerOptionDiagnosticDescriptors.AddNewLineAfterExpressionBodyArrowInsteadOfBeforeIt));
>>>>>>> da88ce64
        }
    }
}<|MERGE_RESOLUTION|>--- conflicted
+++ resolved
@@ -45,11 +45,7 @@
     string M() =>
         null;
 }
-<<<<<<< HEAD
-", options: Options.EnableDiagnostic(AnalyzerOptions.AddNewLineAfterExpressionBodyArrowInsteadOfBeforeIt));
-=======
 ", options: Options.EnableDiagnostic(AnalyzerOptionDiagnosticDescriptors.AddNewLineAfterExpressionBodyArrowInsteadOfBeforeIt));
->>>>>>> da88ce64
         }
 
         [Fact, Trait(Traits.Analyzer, DiagnosticIdentifiers.AddNewLineBeforeExpressionBodyArrowInsteadOfAfterItOrViceVersa)]
@@ -73,11 +69,7 @@
     string M() // x
         => null;
 }
-<<<<<<< HEAD
-", options: Options.EnableDiagnostic(AnalyzerOptions.AddNewLineAfterExpressionBodyArrowInsteadOfBeforeIt));
-=======
 ", options: Options.EnableDiagnostic(AnalyzerOptionDiagnosticDescriptors.AddNewLineAfterExpressionBodyArrowInsteadOfBeforeIt));
->>>>>>> da88ce64
         }
     }
 }