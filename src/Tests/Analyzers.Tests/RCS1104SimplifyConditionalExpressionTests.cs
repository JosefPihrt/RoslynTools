﻿// Copyright (c) Josef Pihrt. All rights reserved. Licensed under the Apache License, Version 2.0. See License.txt in the project root for license information.

using System.Threading.Tasks;
using Microsoft.CodeAnalysis;
using Roslynator.CSharp.CodeFixes;
using Roslynator.Testing.CSharp;
using Xunit;

namespace Roslynator.CSharp.Analysis.Tests
{
    public class RCS1104SimplifyConditionalExpressionTests : AbstractCSharpDiagnosticVerifier<SimplifyConditionalExpressionAnalyzer, ConditionalExpressionCodeFixProvider>
    {
        public override DiagnosticDescriptor Descriptor { get; } = DiagnosticDescriptors.SimplifyConditionalExpression;

        [Theory, Trait(Traits.Analyzer, DiagnosticIdentifiers.SimplifyConditionalExpression)]
        [InlineData("f ? true : false", "f")]
        [InlineData("!f ? false : true", "f")]
        [InlineData("((f)) ? ((true)) : ((false))", "f")]
        [InlineData("f ? false : true", "!f")]
        [InlineData("f == g ? false : true", "f != g")]
        [InlineData("f != g ? false : true", "f == g")]

        [InlineData(@"f
            ? true
            : false", "f")]

        [InlineData(@"[|f //a
              /*b*/ ? /*c*/ true //d
                                 /*e*/ : /*f*/ false|] /*g*/", @"f //a
              /*b*/  /*c*/  //d
                                 /*e*/  /*f*/  /*g*/")]
        public async Task Test_TrueFalse(string source, string expected)
        {
            await VerifyDiagnosticAndFixAsync(@"
class C
{
    void M(bool f, bool g)
    {
        if ([||]) { }
}
}
", source, expected);
        }

        [Theory, Trait(Traits.Analyzer, DiagnosticIdentifiers.SimplifyConditionalExpression)]
        [InlineData("f ? g : false", "f && g")]
        [InlineData("f ? g || g : false", "f && (g || g)")]
        [InlineData(@"[|f
            ? g
            : false|] /**/", @"f
            && g /**/")]
        public async Task Test_LogicalAnd(string source, string expected)
        {
            await VerifyDiagnosticAndFixAsync(@"
class C
{
    void M(bool f, bool g)
    {
        if ([||]) { }
    }
}
", source, expected);
        }

        [Theory, Trait(Traits.Analyzer, DiagnosticIdentifiers.SimplifyConditionalExpression)]
        [InlineData("f ? true : g", "f || g")]
        [InlineData(@"[|f
            ? true
            : g|] /**/", @"f
            || g /**/")]
        public async Task Test_LogicalOr(string source, string expected)
        {
            await VerifyDiagnosticAndFixAsync(@"
class C
{
    void M(bool f, bool g)
    {
        if ([||]) { }
    }
}
", source, expected);
        }

        [Fact, Trait(Traits.Analyzer, DiagnosticIdentifiers.SimplifyConditionalExpression)]
        public async Task Test_NegateCondition()
        {
            await VerifyDiagnosticAndFixAsync(@"
class C
{
    void M()
    {
        bool x = false, y = false;

        bool z = [|x ? false : y|];
    }
}
", @"
class C
{
    void M()
    {
        bool x = false, y = false;

        bool z = !x && y;
    }
}
<<<<<<< HEAD
", options: Options.EnableDiagnostic(AnalyzerOptions.SimplifyConditionalExpressionWhenItIncludesNegationOfCondition));
=======
", options: Options.EnableDiagnostic(AnalyzerOptionDiagnosticDescriptors.SimplifyConditionalExpressionWhenItIncludesNegationOfCondition));
>>>>>>> da88ce64
        }

        [Fact, Trait(Traits.Analyzer, DiagnosticIdentifiers.SimplifyConditionalExpression)]
        public async Task Test_NegateCondition2()
        {
            await VerifyDiagnosticAndFixAsync(@"
class C
{
    void M()
    {
        bool x = false, y = false;

        bool z = [|x ? y : true|];
    }
}
", @"
class C
{
    void M()
    {
        bool x = false, y = false;

        bool z = !x || y;
    }
}
<<<<<<< HEAD
", options: Options.EnableDiagnostic(AnalyzerOptions.SimplifyConditionalExpressionWhenItIncludesNegationOfCondition));
=======
", options: Options.EnableDiagnostic(AnalyzerOptionDiagnosticDescriptors.SimplifyConditionalExpressionWhenItIncludesNegationOfCondition));
>>>>>>> da88ce64
        }

        [Fact, Trait(Traits.Analyzer, DiagnosticIdentifiers.SimplifyConditionalExpression)]
        public async Task TestNoDiagnostic()
        {
            await VerifyNoDiagnosticAsync(@"
class C
{
    void M(bool f, bool g, bool h)
    {
        if ((f) ? g : h) { }
        if ((f) ? false : g) { }
        if ((f) ? g : true) { }

        if ((f)
#if DEBUG
                ? false
                : true) { }
#else
                ? true
                : false;
#endif
    }
}
", options: Options.WithDebugPreprocessorSymbol());
        }

        [Fact, Trait(Traits.Analyzer, DiagnosticIdentifiers.SimplifyConditionalExpression)]
        public async Task TestNoDiagnostic_NullableBool()
        {
            await VerifyNoDiagnosticAsync(@"
class C
{
    void M()
    {
        bool x = false;

        bool? y = (x) ? default(bool?) : false;
    }
}
");
        }

        [Fact, Trait(Traits.Analyzer, DiagnosticIdentifiers.SimplifyConditionalExpression)]
        public async Task TestNoDiagnostic_NegationOfCondition()
        {
            await VerifyNoDiagnosticAsync(@"
class C
{
    void M()
    {
        bool x = false, y = false;

        bool z1 = x ? false : y;

        bool z2 = x ? y : true;
    }
}
");
        }
    }
}<|MERGE_RESOLUTION|>--- conflicted
+++ resolved
@@ -104,11 +104,7 @@
         bool z = !x && y;
     }
 }
-<<<<<<< HEAD
-", options: Options.EnableDiagnostic(AnalyzerOptions.SimplifyConditionalExpressionWhenItIncludesNegationOfCondition));
-=======
 ", options: Options.EnableDiagnostic(AnalyzerOptionDiagnosticDescriptors.SimplifyConditionalExpressionWhenItIncludesNegationOfCondition));
->>>>>>> da88ce64
         }
 
         [Fact, Trait(Traits.Analyzer, DiagnosticIdentifiers.SimplifyConditionalExpression)]
@@ -134,11 +130,7 @@
         bool z = !x || y;
     }
 }
-<<<<<<< HEAD
-", options: Options.EnableDiagnostic(AnalyzerOptions.SimplifyConditionalExpressionWhenItIncludesNegationOfCondition));
-=======
 ", options: Options.EnableDiagnostic(AnalyzerOptionDiagnosticDescriptors.SimplifyConditionalExpressionWhenItIncludesNegationOfCondition));
->>>>>>> da88ce64
         }
 
         [Fact, Trait(Traits.Analyzer, DiagnosticIdentifiers.SimplifyConditionalExpression)]
