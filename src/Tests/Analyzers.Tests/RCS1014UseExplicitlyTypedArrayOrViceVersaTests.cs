﻿// Copyright (c) Josef Pihrt. All rights reserved. Licensed under the Apache License, Version 2.0. See License.txt in the project root for license information.

using System.Threading.Tasks;
using Microsoft.CodeAnalysis;
using Roslynator.CSharp.CodeFixes;
using Roslynator.Testing.CSharp;
using Xunit;

namespace Roslynator.CSharp.Analysis.Tests
{
    public class RCS1014UseExplicitlyTypedArrayOrViceVersaTests : AbstractCSharpDiagnosticVerifier<UseExplicitlyTypedArrayOrViceVersaAnalyzer, UseExplicitlyTypedArrayOrViceVersaCodeFixProvider>
    {
        public override DiagnosticDescriptor Descriptor { get; } = DiagnosticDescriptors.UseExplicitlyTypedArrayOrViceVersa;

        [Fact, Trait(Traits.Analyzer, DiagnosticIdentifiers.UseExplicitlyTypedArrayOrViceVersa)]
        public async Task Test()
        {
            await VerifyDiagnosticAndFixAsync(@"
class C
{
    void M()
    {
        var x = [|new[]|] { """" };
    }
}
", @"
class C
{
    void M()
    {
        var x = new string[] { """" };
    }
}
");
        }

        [Fact, Trait(Traits.Analyzer, DiagnosticIdentifiers.UseExplicitlyTypedArrayOrViceVersa)]
        public async Task Test_TypeIsNotObvious()
        {
            await VerifyDiagnosticAndFixAsync(@"
class C
{
    void M()
    {
        var x = [|new[]|] { M2() };
    }

    string M2() => null;
}
", @"
class C
{
    void M()
    {
        var x = new string[] { M2() };
    }

    string M2() => null;
}
<<<<<<< HEAD
", options: Options.EnableDiagnostic(AnalyzerOptions.UseImplicitlyTypedArrayWhenTypeIsObvious));
=======
", options: Options.EnableDiagnostic(AnalyzerOptionDiagnosticDescriptors.UseImplicitlyTypedArrayWhenTypeIsObvious));
>>>>>>> da88ce64
        }

        [Fact, Trait(Traits.Analyzer, DiagnosticIdentifiers.UseExplicitlyTypedArrayOrViceVersa)]
        public async Task Test_NestedArray()
        {
            await VerifyDiagnosticAndFixAsync(@"
class C
{
    string[][] _f = [|new[]|]
    {
        /**/[|new[]|] { """" },
    };
}
", @"
class C
{
    string[][] _f = new string[][]
    {
        /**/new string[] { """" },
    };
}
");
        }

        [Fact, Trait(Traits.Analyzer, DiagnosticIdentifiers.UseExplicitlyTypedArrayOrViceVersa)]
        public async Task Test_UnnecessaryCast()
        {
            await VerifyDiagnosticAndFixAsync(@"
class C : A
{
    void M()
    {
        var x = [|new[]|] { default(B), (A)default(C) };
    }
}

class A
{
}

class B : A
{
}
", @"
class C : A
{
    void M()
    {
        var x = new A[] { default(B), default(C) };
    }
}

class A
{
}

class B : A
{
}
");
        }

        [Fact, Trait(Traits.Analyzer, DiagnosticIdentifiers.UseExplicitlyTypedArrayOrViceVersa)]
        public async Task TestNoDiagnostic_AnonymousType()
        {
            await VerifyNoDiagnosticAsync(@"
class C
{
    void M()
    {
        var x = new[] { new { Value = """" } };
    }
}
");
        }

        [Fact, Trait(Traits.Analyzer, DiagnosticIdentifiers.UseExplicitlyTypedArrayOrViceVersa)]
        public async Task TestNoDiagnostic_TypeIsObvious()
        {
            await VerifyNoDiagnosticAsync(@"
class C
{
    void M()
    {
        var x = new[] { """" };
    }
}
<<<<<<< HEAD
", options: Options.EnableDiagnostic(AnalyzerOptions.UseImplicitlyTypedArrayWhenTypeIsObvious));
=======
", options: Options.EnableDiagnostic(AnalyzerOptionDiagnosticDescriptors.UseImplicitlyTypedArrayWhenTypeIsObvious));
>>>>>>> da88ce64
        }

        [Fact, Trait(Traits.Analyzer, DiagnosticIdentifiers.UseExplicitlyTypedArrayOrViceVersa)]
        public async Task TestNoDiagnostic_NoInitializer()
        {
            await VerifyNoDiagnosticAsync(@"
class C
{
    void M()
    {
        var items = new string[0];
    }
}
");
        }
    }
}<|MERGE_RESOLUTION|>--- conflicted
+++ resolved
@@ -57,11 +57,7 @@
 
     string M2() => null;
 }
-<<<<<<< HEAD
-", options: Options.EnableDiagnostic(AnalyzerOptions.UseImplicitlyTypedArrayWhenTypeIsObvious));
-=======
 ", options: Options.EnableDiagnostic(AnalyzerOptionDiagnosticDescriptors.UseImplicitlyTypedArrayWhenTypeIsObvious));
->>>>>>> da88ce64
         }
 
         [Fact, Trait(Traits.Analyzer, DiagnosticIdentifiers.UseExplicitlyTypedArrayOrViceVersa)]
@@ -149,11 +145,7 @@
         var x = new[] { """" };
     }
 }
-<<<<<<< HEAD
-", options: Options.EnableDiagnostic(AnalyzerOptions.UseImplicitlyTypedArrayWhenTypeIsObvious));
-=======
 ", options: Options.EnableDiagnostic(AnalyzerOptionDiagnosticDescriptors.UseImplicitlyTypedArrayWhenTypeIsObvious));
->>>>>>> da88ce64
         }
 
         [Fact, Trait(Traits.Analyzer, DiagnosticIdentifiers.UseExplicitlyTypedArrayOrViceVersa)]
