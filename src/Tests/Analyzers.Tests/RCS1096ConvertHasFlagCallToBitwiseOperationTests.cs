--- conflicted
+++ resolved
@@ -428,11 +428,7 @@
         if (options.HasFlag(StringSplitOptions.RemoveEmptyEntries)) { }
     }
 }
-<<<<<<< HEAD
-", options: Options.EnableDiagnostic(AnalyzerOptions.ConvertBitwiseOperationToHasFlagCall));
-=======
 ", options: Options.EnableDiagnostic(AnalyzerOptionDiagnosticDescriptors.ConvertBitwiseOperationToHasFlagCall));
->>>>>>> da88ce64
         }
     }
 }