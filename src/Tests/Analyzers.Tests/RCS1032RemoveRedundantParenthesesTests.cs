﻿// Copyright (c) Josef Pihrt. All rights reserved. Licensed under the Apache License, Version 2.0. See License.txt in the project root for license information.

using Microsoft.CodeAnalysis;
using Microsoft.CodeAnalysis.CodeFixes;
using Microsoft.CodeAnalysis.Diagnostics;
using Roslynator.CSharp.CodeFixes;
using Xunit;
using System.Threading.Tasks;

#pragma warning disable RCS1090

namespace Roslynator.CSharp.Analysis.Tests
{
    public class RCS1032RemoveRedundantParenthesesTests : AbstractCSharpCodeFixVerifier
    {
        public override DiagnosticDescriptor Descriptor { get; } = DiagnosticDescriptors.RemoveRedundantParentheses;

        public override DiagnosticAnalyzer Analyzer { get; } = new RemoveRedundantParenthesesAnalyzer();

        public override CodeFixProvider FixProvider { get; } = new RemoveRedundantParenthesesCodeFixProvider();

        [Fact, Trait(Traits.Analyzer, DiagnosticIdentifiers.RemoveRedundantParentheses)]
        public async Task Test_Argument()
        {
            await VerifyDiagnosticAndFixAsync(@"
class C
{
    void M(object x)
    {
        M([|(|]x));
    }
}
", @"
class C
{
    void M(object x)
    {
        M(x);
    }
}
");
        }

        [Fact, Trait(Traits.Analyzer, DiagnosticIdentifiers.RemoveRedundantParentheses)]
        public async Task Test_AttributeArgument()
        {
            await VerifyDiagnosticAndFixAsync(@"
using System;

[Obsolete([|(|]""""))]
class C
{
}
", @"
using System;

[Obsolete("""")]
class C
{
}
");
        }

        [Fact, Trait(Traits.Analyzer, DiagnosticIdentifiers.RemoveRedundantParentheses)]
        public async Task Test_ReturnExpression()
        {
            await VerifyDiagnosticAndFixAsync(@"
class C
{
    object M()
    {
        return [|(|]null);
    }
}
", @"
class C
{
    object M()
    {
        return null;
    }
}
");
        }

        [Fact, Trait(Traits.Analyzer, DiagnosticIdentifiers.RemoveRedundantParentheses)]
        public async Task Test_YieldReturnExpression()
        {
            await VerifyDiagnosticAndFixAsync(@"
using System.Collections.Generic;

class C
{
    IEnumerable<object> M()
    {
        yield return [|(|]null);
    }
}
", @"
using System.Collections.Generic;

class C
{
    IEnumerable<object> M()
    {
        yield return null;
    }
}
");
        }

        [Fact, Trait(Traits.Analyzer, DiagnosticIdentifiers.RemoveRedundantParentheses)]
        public async Task Test_ExpressionBody()
        {
            await VerifyDiagnosticAndFixAsync(@"
class C
{
    object M() => [|(|]null);
}
", @"
class C
{
    object M() => null;
}
");
        }

        [Fact, Trait(Traits.Analyzer, DiagnosticIdentifiers.RemoveRedundantParentheses)]
        public async Task Test_AwaitExpression()
        {
            await VerifyDiagnosticAndFixAsync(@"
using System.Threading.Tasks;

class C
{
    async Task FooAsync()
    {
        await [|(|]FooAsync());
        await [|(|](Task)FooAsync());
    }
}
", @"
using System.Threading.Tasks;

class C
{
    async Task FooAsync()
    {
        await FooAsync();
        await (Task)FooAsync();
    }
}
");
        }

        [Fact, Trait(Traits.Analyzer, DiagnosticIdentifiers.RemoveRedundantParentheses)]
        public async Task Test_ArrayRankSpecifier()
        {
            await VerifyDiagnosticAndFixAsync(@"
class C
{
    void M()
    {
        var arr = new object[[|(|]0)];
    }
}
", @"
class C
{
    void M()
    {
        var arr = new object[0];
    }
}
");
        }

<<<<<<< HEAD
=======
        [Theory, Trait(Traits.Analyzer, DiagnosticIdentifiers.RemoveRedundantParentheses)]
>>>>>>> 932835c8
        [InlineData("while ([|(|]true)) { }", "while (true) { }")]
        [InlineData("do { } while ([|(|]true));", "do { } while (true);")]
        [InlineData("using ([|(|](IDisposable)null)) { }", "using ((IDisposable)null) { }")]
        [InlineData("lock ([|(|]s)) { }", "lock (s) { }")]
        [InlineData("if ([|(|]true)) { }", "if (true) { }")]
        [InlineData("switch ([|(|]true)) { default: break; }", "switch (true) { default: break; }")]
        [InlineData(@"M([|(|]""""));", @"M("""");")]
        [InlineData("var arr = new string[] { [|(|]null) };", "var arr = new string[] { null };")]
        [InlineData("var items = new List<string>() { [|(|]null) };", "var items = new List<string>() { null };")]
        [InlineData(@"s = $""{[|(|]"""")}"";", @"s = $""{""""}"";")]
        [InlineData("[|(|]i) = [|(|]0);", "i = 0;")]
        [InlineData("[|(|]i) += [|(|]0);", "i += 0;")]
        [InlineData("[|(|]i) -= [|(|]0);", "i -= 0;")]
        [InlineData("[|(|]i) *= [|(|]0);", "i *= 0;")]
        [InlineData("[|(|]i) /= [|(|]0);", "i /= 0;")]
        [InlineData("[|(|]i) %= [|(|]0);", "i %= 0;")]
        [InlineData("[|(|]i) &= [|(|]0);", "i &= 0;")]
        [InlineData("[|(|]i) ^= [|(|]0);", "i ^= 0;")]
        [InlineData("[|(|]i) |= [|(|]0);", "i |= 0;")]
        [InlineData("[|(|]i) <<= [|(|]0);", "i <<= 0;")]
        [InlineData("[|(|]i) >>= [|(|]0);", "i >>= 0;")]
        public async Task Test_Statement(string fromData, string toData)
        {
            await VerifyDiagnosticAndFixAsync(@"
using System;
using System.Collections.Generic;

class C
{
    void M(string s)
    {
        int i = 0;

        [||]
    }
}
", fromData, toData);
        }

        [Theory, Trait(Traits.Analyzer, DiagnosticIdentifiers.RemoveRedundantParentheses)]
        [InlineData("f = ![|(|]f);", "f = !f;")]
        [InlineData(@"f = ![|(|]s.StartsWith(""""));", @"f = !s.StartsWith("""");")]
        [InlineData("f = ![|(|]foo.Value);", "f = !foo.Value;")]
        [InlineData("f = ![|(|]foo[0]);", "f = !foo[0];")]
        public async Task Test_LogicalNot(string fromData, string toData)
        {
            await VerifyDiagnosticAndFixAsync(@"
class Foo
{
    void M()
    {
        bool f = false;
        string s = null;
        var foo = new Foo();

        [||]
    }

    public bool Value { get; }

    public bool this[int i]
    {
        get { return i == 0; }
    }
}
", fromData, toData);
        }

        [Theory, Trait(Traits.Analyzer, DiagnosticIdentifiers.RemoveRedundantParentheses)]
        [InlineData("[|(|]f) == [|(|]true)", "f == true")]
        [InlineData("[|(|]f) != [|(|]true)", "f != true")]
        public async Task Test_EqualsNotEquals(string fromData, string toData)
        {
            await VerifyDiagnosticAndFixAsync(@"
class Foo
{
    void M()
    {
        bool f = false;

        if ([||]) { }
    }
}
", fromData, toData);
        }

        [Theory, Trait(Traits.Analyzer, DiagnosticIdentifiers.RemoveRedundantParentheses)]
        [InlineData("[|(|]i) > [|(|]0)", "i > 0")]
        [InlineData("[|(|]i) >= [|(|]0)", "i >= 0")]
        [InlineData("[|(|]i) < [|(|]0)", "i < 0")]
        [InlineData("[|(|]i) <= [|(|]0)", "i <= 0")]
        public async Task Test_GreaterThanLessThan(string fromData, string toData)
        {
            await VerifyDiagnosticAndFixAsync(@"
class Foo
{
    void M()
    {
        int i = 0;

        if ([||]) { }
    }
}
", fromData, toData);
        }

        [Theory, Trait(Traits.Analyzer, DiagnosticIdentifiers.RemoveRedundantParentheses)]
        [InlineData("[|(|]i) * [|(|]0)", "i * 0")]
        [InlineData("[|(|]i) % [|(|]0)", "i % 0")]
        [InlineData("[|(|]i) / [|(|]0)", "i / 0")]
        [InlineData("[|(|]i) + [|(|]0)", "i + 0")]
        [InlineData("[|(|]i) - [|(|]0)", "i - 0")]
        [InlineData("[|(|]i) << [|(|]0)", "i << 0")]
        [InlineData("[|(|]i) >> [|(|]0)", "i >> 0")]
        [InlineData("[|(|]i) & [|(|]0)", "i & 0")]
        [InlineData("[|(|]i) ^ [|(|]0)", "i ^ 0")]
        [InlineData("[|(|]i) | [|(|]0)", "i | 0")]
        [InlineData("[|(|]f) && [|(|]f2)", "f && f2")]
        [InlineData("[|(|]f) || [|(|]f2)", "f || f2")]
        public async Task Test_BinaryExpression(string fromData, string toData)
        {
            await VerifyDiagnosticAndFixAsync(@"
class Foo
{
    void M()
    {
        bool f = false;
        bool f2 = false;
        int i = 0;

        var x = [||];
    }
}
", fromData, toData);
        }

        [Theory, Trait(Traits.Analyzer, DiagnosticIdentifiers.RemoveRedundantParentheses)]
        [InlineData("[|(|]i * 0) * i", "i * 0 * i")]
        [InlineData("[|(|]i % 0) % i", "i % 0 % i")]
        [InlineData("[|(|]i / 0) / i", "i / 0 / i")]
        [InlineData("[|(|]i + 0) + i", "i + 0 + i")]
        [InlineData("[|(|]i - 0) - i", "i - 0 - i")]
        [InlineData("[|(|]i << 0) << i", "i << 0 << i")]
        [InlineData("[|(|]i >> 0) >> i", "i >> 0 >> i")]
        [InlineData("[|(|]i & 0) & i", "i & 0 & i")]
        [InlineData("[|(|]i ^ 0) ^ i", "i ^ 0 ^ i")]
        [InlineData("[|(|]i | 0) | i", "i | 0 | i")]
        [InlineData("[|(|]f && f2) && f", "f && f2 && f")]
        [InlineData("[|(|]f || f2) || f", "f || f2 || f")]
        public async Task Test_BinaryExpressionChain(string fromData, string toData)
        {
            await VerifyDiagnosticAndFixAsync(@"
class Foo
{
    void M()
    {
        bool f = false;
        bool f2 = false;
        int i = 0;

        var x = [||];
    }
}
", fromData, toData);
        }

<<<<<<< HEAD
=======
        [Fact, Trait(Traits.Analyzer, DiagnosticIdentifiers.RemoveRedundantParentheses)]
>>>>>>> 932835c8
        public async Task TestNoDiagnostic_AssignmentInInitializer()
        {
            await VerifyNoDiagnosticAsync(@"
using System.Collections.Generic;

class C
{
    void M()
    {
        string x;
        var items = new List<string>() { (x = ""x"") };    
    }
}
");
        }

        [Fact, Trait(Traits.Analyzer, DiagnosticIdentifiers.RemoveRedundantParentheses)]
        public async Task TestNoDiagnostic_ConditionalExpressionInInterpolatedString()
        {
            await VerifyNoDiagnosticAsync(@"
class C
{
    void M()
    {
            string s = $""{ ((true) ? ""a"" : ""b"")}"";
    }
}
");
        }

        [Fact, Trait(Traits.Analyzer, DiagnosticIdentifiers.RemoveRedundantParentheses)]
        public async Task TestNoDiagnostic_AssignmentInAwaitExpression()
        {
            await VerifyNoDiagnosticAsync(@"
using System;
using System.Threading.Tasks;

class C
{
    async Task FooAsync(Task task) => await (task = Task.Run(default(Action)));
}
");
        }

        [Fact, Trait(Traits.Analyzer, DiagnosticIdentifiers.RemoveRedundantParentheses)]
        public async Task TestNoDiagnostic_ForEach()
        {
            await VerifyNoDiagnosticAsync(@"
using System.Collections.Generic;
using System.Linq;

class C
{
    void M(IEnumerable<string> items)
    {
        foreach (string item in (items))
        {
        }

        foreach ((string, string) item in (Enumerable.Empty<(string, string)>()))
        {
        }
    }
}
");
        }

        [Fact, Trait(Traits.Analyzer, DiagnosticIdentifiers.RemoveRedundantParentheses)]
        public async Task TestNoDiagnostic_BinaryExpressionChain_ParenthesizedRight()
        {
            await VerifyNoDiagnosticAsync(@"
class C
{
    void M()
    {
        int i = 0;

        i = i * (0 * i);
        i = i % (0 % i);
        i = i / (0 / i);
        i = i + (0 + i);
        i = i - (0 - i);
        i = i << (0 << i);
        i = i >> (0 >> i);
        i = i & (0 & i);
        i = i ^ (0 ^ i);
        i = i | (0 | i);

        bool f = false;

        f = f && (true && f);
        f = f || (true || f);
    }
}
");
        }
    }
}<|MERGE_RESOLUTION|>--- conflicted
+++ resolved
@@ -175,10 +175,7 @@
 ");
         }
 
-<<<<<<< HEAD
-=======
-        [Theory, Trait(Traits.Analyzer, DiagnosticIdentifiers.RemoveRedundantParentheses)]
->>>>>>> 932835c8
+        [Theory, Trait(Traits.Analyzer, DiagnosticIdentifiers.RemoveRedundantParentheses)]
         [InlineData("while ([|(|]true)) { }", "while (true) { }")]
         [InlineData("do { } while ([|(|]true));", "do { } while (true);")]
         [InlineData("using ([|(|](IDisposable)null)) { }", "using ((IDisposable)null) { }")]
@@ -345,10 +342,7 @@
 ", fromData, toData);
         }
 
-<<<<<<< HEAD
-=======
-        [Fact, Trait(Traits.Analyzer, DiagnosticIdentifiers.RemoveRedundantParentheses)]
->>>>>>> 932835c8
+        [Fact, Trait(Traits.Analyzer, DiagnosticIdentifiers.RemoveRedundantParentheses)]
         public async Task TestNoDiagnostic_AssignmentInInitializer()
         {
             await VerifyNoDiagnosticAsync(@"
