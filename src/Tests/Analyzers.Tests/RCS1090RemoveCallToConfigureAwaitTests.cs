﻿// Copyright (c) Josef Pihrt. All rights reserved. Licensed under the Apache License, Version 2.0. See License.txt in the project root for license information.

using System.Threading.Tasks;
using Microsoft.CodeAnalysis;
using Roslynator.CSharp.CodeFixes;
using Roslynator.Testing.CSharp;
using Xunit;

namespace Roslynator.CSharp.Analysis.Tests
{
    public class RCS1090RemoveCallToConfigureAwaitTests : AbstractCSharpDiagnosticVerifier<AddCallToConfigureAwaitOrViceVersaAnalyzer, AwaitExpressionCodeFixProvider>
    {
        public override DiagnosticDescriptor Descriptor { get; } = DiagnosticDescriptors.AddCallToConfigureAwaitOrViceVersa;

        public override CSharpTestOptions Options
        {
<<<<<<< HEAD
            get { return base.Options.EnableDiagnostic(AnalyzerOptions.RemoveCallToConfigureAwait); }
=======
            get { return base.Options.EnableDiagnostic(AnalyzerOptionDiagnosticDescriptors.RemoveCallToConfigureAwait); }
>>>>>>> da88ce64
        }

        [Fact, Trait(Traits.Analyzer, DiagnosticIdentifiers.AddCallToConfigureAwaitOrViceVersa)]
        public async Task Test_Task_Field()
        {
            await VerifyDiagnosticAndFixAsync(@"
using System.Threading.Tasks;

class C
{
    Task _task;

    async Task M()
    {
        await _task[|.ConfigureAwait(false)|];
    }
}
", @"
using System.Threading.Tasks;

class C
{
    Task _task;

    async Task M()
    {
        await _task;
    }
}
");
        }

        [Fact, Trait(Traits.Analyzer, DiagnosticIdentifiers.AddCallToConfigureAwaitOrViceVersa)]
        public async Task Test_Task_Local()
        {
            await VerifyDiagnosticAndFixAsync(@"
using System.Threading.Tasks;

class C
{
    async Task M()
    {
        Task task = default;
        await task[|.ConfigureAwait(false)|];
    }
}
", @"
using System.Threading.Tasks;

class C
{
    async Task M()
    {
        Task task = default;
        await task;
    }
}
");
        }

        [Fact, Trait(Traits.Analyzer, DiagnosticIdentifiers.AddCallToConfigureAwaitOrViceVersa)]
        public async Task Test_Task_Method()
        {
            await VerifyDiagnosticAndFixAsync(@"
using System.Threading.Tasks;

class C
{
    async Task M()
    {
        await M()[|.ConfigureAwait(false)|];
    }
}
", @"
using System.Threading.Tasks;

class C
{
    async Task M()
    {
        await M();
    }
}
");
        }

        [Fact, Trait(Traits.Analyzer, DiagnosticIdentifiers.AddCallToConfigureAwaitOrViceVersa)]
        public async Task Test_Task_Parameter()
        {
            await VerifyDiagnosticAndFixAsync(@"
using System.Threading.Tasks;

class C
{
    async Task M(Task task)
    {
        await task[|.ConfigureAwait(false)|];
    }
}
", @"
using System.Threading.Tasks;

class C
{
    async Task M(Task task)
    {
        await task;
    }
}
");
        }

        [Fact, Trait(Traits.Analyzer, DiagnosticIdentifiers.AddCallToConfigureAwaitOrViceVersa)]
        public async Task Test_Task_Property()
        {
            await VerifyDiagnosticAndFixAsync(@"
using System.Threading.Tasks;

class C
{
    Task P { get; }

    async Task M()
    {
        await P[|.ConfigureAwait(false)|];
    }
}
", @"
using System.Threading.Tasks;

class C
{
    Task P { get; }

    async Task M()
    {
        await P;
    }
}
");
        }

        [Fact, Trait(Traits.Analyzer, DiagnosticIdentifiers.AddCallToConfigureAwaitOrViceVersa)]
        public async Task Test_TaskOfT()
        {
            await VerifyDiagnosticAndFixAsync(@"
using System.Threading.Tasks;

class C
{
    async Task<object> M()
    {
        return await M()[|.ConfigureAwait(false)|];
    }
}
", @"
using System.Threading.Tasks;

class C
{
    async Task<object> M()
    {
        return await M();
    }
}
");
        }

        [Fact, Trait(Traits.Analyzer, DiagnosticIdentifiers.AddCallToConfigureAwaitOrViceVersa)]
        public async Task Test_ValueTask()
        {
            await VerifyDiagnosticAndFixAsync(@"
using System.Threading.Tasks;

class C
{
    async Task M()
    {
        await M2()[|.ConfigureAwait(false)|];
    }

    ValueTask M2() => default;
}
", @"
using System.Threading.Tasks;

class C
{
    async Task M()
    {
        await M2();
    }

    ValueTask M2() => default;
}
");
        }

        [Fact, Trait(Traits.Analyzer, DiagnosticIdentifiers.AddCallToConfigureAwaitOrViceVersa)]
        public async Task Test_ValueTaskOfT()
        {
            await VerifyDiagnosticAndFixAsync(@"
using System.Threading.Tasks;

class C
{
    async Task<object> M()
    {
        var result = await M2()[|.ConfigureAwait(false)|];
        return Task.FromResult(default(object));
    }

    ValueTask<object> M2() => default;
}
", @"
using System.Threading.Tasks;

class C
{
    async Task<object> M()
    {
        var result = await M2();
        return Task.FromResult(default(object));
    }

    ValueTask<object> M2() => default;
}
");
        }

        [Fact, Trait(Traits.Analyzer, DiagnosticIdentifiers.AddCallToConfigureAwaitOrViceVersa)]
        public async Task TestNoDiagnostic_Task()
        {
            await VerifyNoDiagnosticAsync(@"
using System.Threading.Tasks;

class C
{
    async Task M()
    {
        await M();
    }
}
");
        }

        [Fact, Trait(Traits.Analyzer, DiagnosticIdentifiers.AddCallToConfigureAwaitOrViceVersa)]
        public async Task TestNoDiagnostic_TaskOfT()
        {
            await VerifyNoDiagnosticAsync(@"
using System.Threading.Tasks;

class C
{
    async Task<object> M()
    {
        return await M();
    }
}
");
        }

        [Fact, Trait(Traits.Analyzer, DiagnosticIdentifiers.AddCallToConfigureAwaitOrViceVersa)]
        public async Task TestNoDiagnostic_ValueTaskOfT()
        {
            await VerifyNoDiagnosticAsync(@"
using System.Threading.Tasks;

class C
{
    async Task M()
    {
        await M2();
    }

    ValueTask<object> M2() => default;
}
");
        }

        [Fact, Trait(Traits.Analyzer, DiagnosticIdentifiers.AddCallToConfigureAwaitOrViceVersa)]
        public async Task TestNoDiagnostic_ValueTask()
        {
            await VerifyNoDiagnosticAsync(@"
using System.Threading.Tasks;

class C
{
    async Task M()
    {
        await M2();
    }

    ValueTask<object> M2() => default;
}
");
        }
    }
}<|MERGE_RESOLUTION|>--- conflicted
+++ resolved
@@ -14,11 +14,7 @@
 
         public override CSharpTestOptions Options
         {
-<<<<<<< HEAD
-            get { return base.Options.EnableDiagnostic(AnalyzerOptions.RemoveCallToConfigureAwait); }
-=======
             get { return base.Options.EnableDiagnostic(AnalyzerOptionDiagnosticDescriptors.RemoveCallToConfigureAwait); }
->>>>>>> da88ce64
         }
 
         [Fact, Trait(Traits.Analyzer, DiagnosticIdentifiers.AddCallToConfigureAwaitOrViceVersa)]
