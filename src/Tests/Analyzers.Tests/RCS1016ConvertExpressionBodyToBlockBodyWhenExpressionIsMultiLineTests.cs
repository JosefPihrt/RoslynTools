--- conflicted
+++ resolved
@@ -17,16 +17,6 @@
 
         public override CSharpTestOptions Options
         {
-<<<<<<< HEAD
-            get { return base.Options.EnableDiagnostic(AnalyzerOptions.ConvertExpressionBodyToBlockBodyWhenExpressionIsMultiLine); }
-        }
-
-        private CSharpTestOptions Options_ConvertExpressionBodyToBlockBodyWhenExpressionIsMultiLine
-            => _options_ConvertExpressionBodyToBlockBodyWhenExpressionIsMultiLine ??= Options.EnableDiagnostic(AnalyzerOptions.ConvertExpressionBodyToBlockBodyWhenExpressionIsMultiLine);
-
-        private CSharpTestOptions Options_ConvertExpressionBodyToBlockBodyWhenDeclarationIsMultiLine
-            => _options_ConvertExpressionBodyToBlockBodyWhenDeclarationIsMultiLine ??= Options.EnableDiagnostic(AnalyzerOptions.ConvertExpressionBodyToBlockBodyWhenDeclarationIsMultiLine);
-=======
             get { return base.Options.EnableDiagnostic(AnalyzerOptionDiagnosticDescriptors.ConvertExpressionBodyToBlockBodyWhenExpressionIsMultiLine); }
         }
 
@@ -35,7 +25,6 @@
 
         private CSharpTestOptions Options_ConvertExpressionBodyToBlockBodyWhenDeclarationIsMultiLine
             => _options_ConvertExpressionBodyToBlockBodyWhenDeclarationIsMultiLine ??= Options.EnableDiagnostic(AnalyzerOptionDiagnosticDescriptors.ConvertExpressionBodyToBlockBodyWhenDeclarationIsMultiLine);
->>>>>>> da88ce64
 
         [Fact, Trait(Traits.Analyzer, DiagnosticIdentifiers.ConvertBlockBodyToExpressionBodyOrViceVersa)]
         public async Task Test_Method_MultilineExpression()
