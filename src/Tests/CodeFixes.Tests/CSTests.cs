﻿// Copyright (c) Josef Pihrt. All rights reserved. Licensed under the Apache License, Version 2.0. See License.txt in the project root for license information.

using System.Threading.Tasks;
using Microsoft.CodeAnalysis.CodeFixes;
using Roslynator.Tests;
using Xunit;

#pragma warning disable RCS1090

namespace Roslynator.CSharp.CodeFixes.Tests
{
    public class CSTests : AbstractCSharpCompilerCodeFixVerifier
    {
        public override string DiagnosticId { get; } = CompilerDiagnosticIdentifiers.OperatorCannotBeAppliedToOperands;
<<<<<<< HEAD

        public override CodeFixProvider FixProvider { get; }
=======

        public override CodeFixProvider FixProvider { get; }

        public override CodeVerificationOptions Options { get; } = CodeVerificationOptions.Default;
>>>>>>> 1c5902c1

        //[Fact]
        public async Task Test()
        {
            await VerifyFixAsync(@"
using System;
using System.Collections.Generic;
using System.Linq;
using System.Threading.Tasks;

class C
{
    void M()
    {
    }
}
", @"
", EquivalenceKey.Create(DiagnosticId));
        }

        //[Theory]
        //[InlineData("", "")]
        public async Task Test(string fromData, string toData)
        {
            await VerifyFixAsync(@"
using System;
using System.Collections.Generic;
using System.Linq;
using System.Threading.Tasks;

class C
{
    void M()
    {
    }
}
", fromData, toData, EquivalenceKey.Create(DiagnosticId));
        }

        //[Fact]
        public async Task TestNoFix()
        {
            await VerifyNoFixAsync(@"
using System;
using System.Collections.Generic;
using System.Linq;
using System.Threading.Tasks;

class C
{
    void M()
    {
    }
}
", EquivalenceKey.Create(DiagnosticId));
        }
    }
}<|MERGE_RESOLUTION|>--- conflicted
+++ resolved
@@ -12,15 +12,10 @@
     public class CSTests : AbstractCSharpCompilerCodeFixVerifier
     {
         public override string DiagnosticId { get; } = CompilerDiagnosticIdentifiers.OperatorCannotBeAppliedToOperands;
-<<<<<<< HEAD
-
-        public override CodeFixProvider FixProvider { get; }
-=======
 
         public override CodeFixProvider FixProvider { get; }
 
         public override CodeVerificationOptions Options { get; } = CodeVerificationOptions.Default;
->>>>>>> 1c5902c1
 
         //[Fact]
         public async Task Test()
