﻿// Copyright (c) Josef Pihrt. All rights reserved. Licensed under the Apache License, Version 2.0. See License.txt in the project root for license information.

using System.Threading.Tasks;
using Microsoft.CodeAnalysis;
using Microsoft.CodeAnalysis.CSharp.Syntax;
using Roslynator.CSharp.Refactorings.MakeMemberAbstract;
using Roslynator.CSharp.Refactorings.MakeMemberVirtual;

namespace Roslynator.CSharp.Refactorings
{
    internal static class IndexerDeclarationRefactoring
    {
        public static async Task ComputeRefactoringsAsync(RefactoringContext context, IndexerDeclarationSyntax indexerDeclaration)
        {
<<<<<<< HEAD
            if (context.IsRefactoringEnabled(RefactoringIdentifiers.UseExpressionBodiedMember)
                && indexerDeclaration.AccessorList?.Span.Contains(context.Span) == true
                && context.SupportsCSharp6
                && UseExpressionBodiedMemberRefactoring.CanRefactor(indexerDeclaration))
            {
                context.RegisterRefactoring(
                    "Use expression-bodied member",
                    cancellationToken => UseExpressionBodiedMemberRefactoring.RefactorAsync(context.Document, indexerDeclaration, cancellationToken));
            }

=======
>>>>>>> 4acebedd
            if (context.IsRefactoringEnabled(RefactoringIdentifiers.MakeMemberAbstract)
                && indexerDeclaration.HeaderSpan().Contains(context.Span))
            {
                MakeIndexerAbstractRefactoring.ComputeRefactoring(context, indexerDeclaration);
            }

            if (context.IsRefactoringEnabled(RefactoringIdentifiers.MakeMemberVirtual)
                && indexerDeclaration.HeaderSpan().Contains(context.Span))
            {
                MakeIndexerVirtualRefactoring.ComputeRefactoring(context, indexerDeclaration);
            }

            if (context.IsRefactoringEnabled(RefactoringIdentifiers.CopyDocumentationCommentFromBaseMember)
                && indexerDeclaration.HeaderSpan().Contains(context.Span))
            {
                await CopyDocumentationCommentFromBaseMemberRefactoring.ComputeRefactoringAsync(context, indexerDeclaration).ConfigureAwait(false);
            }

            if (context.IsRefactoringEnabled(RefactoringIdentifiers.AddMemberToInterface)
                && context.Span.IsEmptyAndContainedInSpanOrBetweenSpans(indexerDeclaration.ThisKeyword))
            {
                SemanticModel semanticModel = await context.GetSemanticModelAsync().ConfigureAwait(false);

                AddMemberToInterfaceRefactoring.ComputeRefactoring(context, indexerDeclaration, semanticModel);
            }
        }
    }
}<|MERGE_RESOLUTION|>--- conflicted
+++ resolved
@@ -12,19 +12,6 @@
     {
         public static async Task ComputeRefactoringsAsync(RefactoringContext context, IndexerDeclarationSyntax indexerDeclaration)
         {
-<<<<<<< HEAD
-            if (context.IsRefactoringEnabled(RefactoringIdentifiers.UseExpressionBodiedMember)
-                && indexerDeclaration.AccessorList?.Span.Contains(context.Span) == true
-                && context.SupportsCSharp6
-                && UseExpressionBodiedMemberRefactoring.CanRefactor(indexerDeclaration))
-            {
-                context.RegisterRefactoring(
-                    "Use expression-bodied member",
-                    cancellationToken => UseExpressionBodiedMemberRefactoring.RefactorAsync(context.Document, indexerDeclaration, cancellationToken));
-            }
-
-=======
->>>>>>> 4acebedd
             if (context.IsRefactoringEnabled(RefactoringIdentifiers.MakeMemberAbstract)
                 && indexerDeclaration.HeaderSpan().Contains(context.Span))
             {
