--- conflicted
+++ resolved
@@ -51,7 +51,7 @@
 
                     if (accessor.IsKind(SyntaxKind.GetAccessorDeclaration))
                     {
-                        if (accessor.BodyOrExpressionBody() != null)
+                        if (accessor.Body != null)
                         {
                             return true;
                         }
@@ -85,11 +85,6 @@
 
             foreach (DocumentReferenceInfo info in infos)
             {
-<<<<<<< HEAD
-                Document document2 = solution.GetDocument(info.Document.Id);
-
-=======
->>>>>>> 4acebedd
                 var rewriter = new ReplacePropertyWithMethodSyntaxRewriter(info.References, methodName, property);
 
                 SyntaxNode newRoot = rewriter.Visit(info.Root);
@@ -123,20 +118,7 @@
             }
             else
             {
-<<<<<<< HEAD
                 methodBody = Block(ReturnStatement(property.Initializer.Value));
-=======
-                ArrowExpressionClauseSyntax getterExpressionBody = getter.ExpressionBody;
-
-                if (getterExpressionBody != null)
-                {
-                    methodBody = Block(ReturnStatement(getterExpressionBody.Expression));
-                }
-                else
-                {
-                    methodBody = Block(ReturnStatement(property.Initializer.Value));
-                }
->>>>>>> 4acebedd
             }
 
             methodBody = methodBody.WithTrailingTrivia(property.GetTrailingTrivia());
