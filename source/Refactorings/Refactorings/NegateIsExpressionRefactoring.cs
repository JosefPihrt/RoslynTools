--- conflicted
+++ resolved
@@ -16,14 +16,6 @@
                 ComputeRefactoringCore(context, binaryExpression);
         }
 
-<<<<<<< HEAD
-=======
-        public static void ComputeRefactoring(RefactoringContext context, IsPatternExpressionSyntax isPatternExpression)
-        {
-            ComputeRefactoringCore(context, isPatternExpression);
-        }
-
->>>>>>> 4acebedd
         private static void ComputeRefactoringCore(RefactoringContext context, ExpressionSyntax expression)
         {
             if (context.Span.IsEmptyAndContainedInSpanOrBetweenSpans(expression))
@@ -52,27 +44,19 @@
         {
             context.RegisterRefactoring(
                 "Negate is",
-<<<<<<< HEAD
-                cancellationToken => RefactorAsync(context.Document, expression, context.CancellationToken));
-=======
                 cancellationToken => RefactorAsync(context.Document, expression, cancellationToken));
->>>>>>> 4acebedd
         }
 
-        private static Task<Document> RefactorAsync(
+        private static async Task<Document> RefactorAsync(
             Document document,
             ExpressionSyntax expression,
             CancellationToken cancellationToken)
         {
-<<<<<<< HEAD
-            return document.ReplaceNodeAsync(expression, Negator.LogicallyNegate(expression), cancellationToken);
-=======
             SemanticModel semanticModel = await document.GetSemanticModelAsync(cancellationToken).ConfigureAwait(false);
 
             ExpressionSyntax newNode = CSharpUtility.LogicallyNegate(expression, semanticModel, cancellationToken);
 
             return await document.ReplaceNodeAsync(expression, newNode, cancellationToken).ConfigureAwait(false);
->>>>>>> 4acebedd
         }
     }
 }