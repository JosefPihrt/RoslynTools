﻿// Copyright (c) Josef Pihrt. All rights reserved. Licensed under the Apache License, Version 2.0. See License.txt in the project root for license information.

using Microsoft.CodeAnalysis;
using Microsoft.CodeAnalysis.CSharp;
using Microsoft.CodeAnalysis.CSharp.Syntax;
using static Microsoft.CodeAnalysis.CSharp.SyntaxFactory;

namespace Roslynator.CSharp.Refactorings.ExtractCondition
{
    internal abstract class ExtractConditionRefactoring<TStatement> where TStatement : StatementSyntax
    {
        public abstract SyntaxKind StatementKind { get; }

        public abstract string Title { get; }

        public abstract StatementSyntax GetStatement(TStatement statement);

        public abstract TStatement SetStatement(TStatement statement, StatementSyntax newStatement);

<<<<<<< HEAD
        protected TStatement RemoveExpressionFromCondition(
=======
        protected static TStatement RemoveExpressionFromCondition(
>>>>>>> 4acebedd
            TStatement statement,
            BinaryExpressionSyntax condition,
            ExpressionSyntax expression)
        {
            return statement.ReplaceNode(
                expression.Parent,
                GetNewCondition(condition, expression));
        }

        private static ExpressionSyntax GetNewCondition(
            ExpressionSyntax condition,
            ExpressionSyntax expression)
        {
            var binaryExpression = (BinaryExpressionSyntax)expression.Parent;
            ExpressionSyntax left = binaryExpression.Left;

            if (expression == left)
            {
                return binaryExpression.Right;
            }
            else
            {
                return (binaryExpression == condition)
                    ? left.TrimTrailingTrivia()
                    : left;
            }
        }

        protected static TStatement RemoveExpressionsFromCondition(
            TStatement statement,
            BinaryExpressionSyntax condition,
            BinaryExpressionSelection binaryExpressionSelection)
        {
            var binaryExpression = (BinaryExpressionSyntax)binaryExpressionSelection.Expressions[0].Parent;

            return statement.ReplaceNode(
                condition,
                binaryExpression.Left.TrimTrailingTrivia());
        }

        protected TStatement AddNestedIf(
            TStatement statement,
            BinaryExpressionSelection binaryExpressionSelection)
        {
            ExpressionSyntax expression = ParseExpression(binaryExpressionSelection.ToString());

            return AddNestedIf(statement, expression);
        }

        protected TStatement AddNestedIf(
            TStatement statement,
            ExpressionSyntax expression)
        {
            StatementSyntax childStatement = GetStatement(statement);

            if (childStatement.IsKind(SyntaxKind.Block))
            {
                var block = (BlockSyntax)childStatement;

                IfStatementSyntax nestedIf = IfStatement(
                    expression.WithoutTrivia(),
                    Block(block.Statements));

                return statement.ReplaceNode(
                    block,
                    block.WithStatements(SingletonList<StatementSyntax>(nestedIf)));
            }
            else
            {
                IfStatementSyntax nestedIf = IfStatement(
                    expression.WithoutTrivia(),
                    childStatement.WithoutTrivia());

                BlockSyntax block = Block(nestedIf).WithTriviaFrom(childStatement);

                return SetStatement(statement, block);
            }
        }
    }
}<|MERGE_RESOLUTION|>--- conflicted
+++ resolved
@@ -17,11 +17,7 @@
 
         public abstract TStatement SetStatement(TStatement statement, StatementSyntax newStatement);
 
-<<<<<<< HEAD
-        protected TStatement RemoveExpressionFromCondition(
-=======
         protected static TStatement RemoveExpressionFromCondition(
->>>>>>> 4acebedd
             TStatement statement,
             BinaryExpressionSyntax condition,
             ExpressionSyntax expression)
