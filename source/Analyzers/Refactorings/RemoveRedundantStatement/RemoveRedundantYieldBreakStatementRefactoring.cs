--- conflicted
+++ resolved
@@ -12,14 +12,7 @@
     {
         protected override bool IsFixable(StatementSyntax statement, BlockSyntax block, SyntaxKind parentKind)
         {
-<<<<<<< HEAD
             if (parentKind != SyntaxKind.MethodDeclaration)
-=======
-            if (!parentKind.Is(
-                SyntaxKind.MethodDeclaration,
-                SyntaxKind.LocalFunctionStatement))
-            {
->>>>>>> f42e0164
                 return false;
 
             TextSpan span = TextSpan.FromBounds(block.SpanStart, statement.FullSpan.Start);
