--- conflicted
+++ resolved
@@ -35,15 +35,6 @@
                         SemanticModel semanticModel = context.SemanticModel;
                         CancellationToken cancellationToken = context.CancellationToken;
 
-<<<<<<< HEAD
-                        MethodInfo methodInfo;
-                        if (semanticModel.TryGetExtensionMethodInfo(invocation, out methodInfo, ExtensionMethodKind.None, cancellationToken)
-                            && methodInfo.IsLinqExtensionOfIEnumerableOfTWithoutParameters(methodName))
-                        {
-                            MethodInfo methodInfo2;
-                            if (semanticModel.TryGetExtensionMethodInfo(invocation2, out methodInfo2, ExtensionMethodKind.None, cancellationToken)
-                                && methodInfo2.IsLinqWhere(allowImmutableArrayExtension: true))
-=======
                         if (semanticModel.TryGetExtensionMethodInfo(invocation, out MethodInfo methodInfo, ExtensionMethodKind.None, cancellationToken)
                             && methodInfo.IsLinqExtensionOfIEnumerableOfTWithoutParameters(methodName)
                             && semanticModel.TryGetExtensionMethodInfo(invocation2, out MethodInfo methodInfo2, ExtensionMethodKind.None, cancellationToken)
@@ -52,7 +43,6 @@
                             TextSpan span = TextSpan.FromBounds(memberAccess2.Name.Span.Start, invocation.Span.End);
 
                             if (!invocation.ContainsDirectives(span))
->>>>>>> 4acebedd
                             {
                                 context.ReportDiagnostic(
                                     DiagnosticDescriptors.SimplifyLinqMethodChain,
