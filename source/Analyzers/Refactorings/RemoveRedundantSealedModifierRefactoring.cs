--- conflicted
+++ resolved
@@ -46,16 +46,5 @@
                 }
             }
         }
-<<<<<<< HEAD
-
-        public static Task<Document> RefactorAsync(
-            Document document,
-            MemberDeclarationSyntax memberDeclaration,
-            CancellationToken cancellationToken = default(CancellationToken))
-        {
-            return document.RemoveModifierAsync(memberDeclaration, SyntaxKind.SealedKeyword, cancellationToken);
-        }
-=======
->>>>>>> 4acebedd
     }
 }