--- conflicted
+++ resolved
@@ -37,11 +37,8 @@
   </PropertyGroup>
   <ItemGroup>
     <Compile Include="AddMemberToInterface.cs" />
-<<<<<<< HEAD
     <Compile Include="DocumentationRefactoring.cs" />
-=======
     <Compile Include="InlinePropertyRefactoring.cs" />
->>>>>>> 089e85ae
     <Compile Include="InitializeFieldFromConstructorRefactoring.cs" />
     <Compile Include="MergeIfWithParentIf.cs" />
     <Compile Include="RemoveUnnecessaryElseClauseRefactoring.cs" />
